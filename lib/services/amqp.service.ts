import { Injectable } from '@nestjs/common';
import { ModuleRef } from '@nestjs/core';
import { EventEmitter } from 'events';
import { hostname } from 'os';
import { AwaitableSender, Connection, ConnectionEvents, Container, EventContext, Receiver, ReceiverEvents, SenderEvents } from 'rhea-promise';

import { AMQP_CONNECTION_DISCONNECTED, AMQP_CONNECTION_RECONNECT } from '../constants';
import { AMQPModuleOptions, CreateReceiverOptions, CreateSenderOptions } from '../interfaces';
import { ErrorMessage, getConnectionToken, getLogger, parseURL } from '../utils';

@Injectable()
export class AMQPService {
  private static readonly logger = getLogger();
  /**
   * Event emitter for AMQP to show what is happening with the created connection.
   */
  public static readonly eventEmitter: EventEmitter = new EventEmitter();

  constructor(private readonly moduleRef: ModuleRef) {}

  /**
   * @param options - module options
   * @returns connection
   */
  public static async createConnection(options: AMQPModuleOptions): Promise<Connection> {
    const connectionToken = getConnectionToken(options);
    this.logger.silly(`Connection creating: ${connectionToken}`);
    if (!options) {
      throw new Error(`Invalid connection options: ${connectionToken}`);
    }
    const { connectionUri, connectionOptions } = options;
    const container = new Container({
      id: `${connectionToken}:${hostname()}:${new Date().getTime()}`.toLowerCase(),
    });
    const connection = container.createConnection({
      ...(!!connectionUri ? parseURL(connectionUri) : {}),
      ...connectionOptions,
    });
    connection.on(ConnectionEvents.connectionOpen, (context: EventContext) => {
      this.logger.silly(`Connection opened: ${connectionToken}`, context.connection.id);
    });
    connection.on(ConnectionEvents.connectionError, (context: EventContext) => {
      const error = [`Connection error: ${connectionToken}`, ErrorMessage.fromContext(context)];
      this.logger.error(...error.filter(e => e));
    });
    connection.on(ConnectionEvents.disconnected, (context: EventContext) => {
      const error = [`Connection closed by peer: ${connectionToken}`, ErrorMessage.fromContext(context)];
      this.logger.warn(...error.filter(e => e));
      const emitted = AMQPService.eventEmitter.emit(AMQP_CONNECTION_DISCONNECTED);
      if (!emitted) {
        this.logger.warn('disconnect event not emitted');
      }
    });
    connection.on(ConnectionEvents.connectionClose, (context: EventContext) => {
      const error = `Connection closed: ${connectionToken}`;
      if (ErrorMessage.fromContext(context)) {
        this.logger.error(error);
      } else {
        this.logger.warn(error);
      }
<<<<<<< HEAD
      const timeoutHandler = setTimeout(async () => {
        (context.connection as any)._connection.dispatch(ConnectionEvents.disconnected, void 0);
        await context.connection
          .open()
          .then(() => {
            this.logger.silly('connection successfully reopened');
            const emitted = AMQPService.eventEmitter.emit(AMQP_CONNECTION_RECONNECT);
            if (!emitted) {
              this.logger.warn('reconnect event not emitted');
            }
          })
          .catch(error => {
            this.logger.error(`reopening connection failed with error: ${error.message}`, error);
          });
        clearTimeout(timeoutHandler);
      }, 1000);
=======
>>>>>>> 7defc759
    });
    try {
      await connection.open();
    } catch (err) {
      const errorMessage = ErrorMessage.fromError(err);
      this.logger.error(`Connection open failed: ${connectionToken}`, errorMessage);
      let retry = 0;
      do {
        this.logger.silly(`reopening connection...`);
        retry++;
        await new Promise(resolve => setTimeout(resolve, options.connectionOptions?.initial_reconnect_delay ?? 3000));
        try {
          await connection.open();
          if (connection.isOpen()) {
            AMQPService.eventEmitter.emit(AMQP_CONNECTION_RECONNECT);
            return;
          }
        } catch (err) {
          const errorMessage = ErrorMessage.fromError(err);
          this.logger.error(`Connection reopen failed: ${connectionToken}`, errorMessage);
        }
      } while (retry < (options.connectionOptions?.reconnect_limit ?? 3) && !connection.isOpen());
    }
    return connection;
  }

  /**
   * @param options - create sender options
   * @returns sender
   */
  public async createSender(options: CreateSenderOptions): Promise<AwaitableSender> {
    const { connectionName, senderOptions } = options;
    const connectionToken = getConnectionToken(connectionName);
    const connection = this.moduleRef.get<Connection>(connectionToken, { strict: false });
    const sender = await connection.createAwaitableSender(senderOptions);
    sender.on(SenderEvents.senderOpen, (context: EventContext) => {
      AMQPService.logger.silly(`Sender opened: ${context?.sender?.name}`);
    });
    sender.on(SenderEvents.senderClose, (context: EventContext) => {
      AMQPService.logger.warn(`Sender closed: ${context?.sender?.name}`);
    });
    sender.on(SenderEvents.senderError, (context: EventContext) => {
      const errorMessage = ErrorMessage.fromSender(context);
      AMQPService.logger.error(`Sender error: ${context?.sender?.name}`, {
        error: errorMessage,
      });
    });
    sender.on(SenderEvents.senderDraining, (context: EventContext) => {
      const { name } = context?.sender;
      AMQPService.logger.silly(`Sender requested to drain its credits by remote peer: ${name}`);
    });
    return sender;
  }

  public async createReceiver(options: CreateReceiverOptions): Promise<Receiver> {
    const { connectionToken, credits, receiverOptions } = options;
    const connection = this.moduleRef.get<Connection>(connectionToken, { strict: false });
    const receiver = await connection.createReceiver(receiverOptions);
    receiver.addCredit(credits);
    receiver.on(ReceiverEvents.receiverOpen, (context: EventContext) => {
      const { name } = context?.receiver;
      AMQPService.logger.silly(`Receiver opened: ${name}`);
      const currentCredits = context.receiver.credit;
      if (currentCredits < credits) {
        AMQPService.logger.silly(`Receiver adding credits: ${name}`);
        context.receiver.addCredit(credits - currentCredits);
      }
    });
    receiver.on(ReceiverEvents.receiverClose, (context: EventContext) => {
      const { name } = context?.receiver;
      AMQPService.logger.silly(`Receiver closed: ${name}`);
    });
    receiver.on(ReceiverEvents.receiverDrained, (context: EventContext) => {
      const { name } = context?.receiver;
      AMQPService.logger.silly(`Remote peer for receiver drained: ${name}`);
    });
    receiver.on(ReceiverEvents.receiverFlow, (context: EventContext) => {
      const { name } = context?.receiver;
      AMQPService.logger.silly(`Flow event received for receiver: ${name}`);
    });
    receiver.on(ReceiverEvents.settled, (context: EventContext) => {
      const { name } = context?.receiver;
      AMQPService.logger.silly(`Message has been settled by remote: ${name}`);
    });
    AMQPService.logger.silly('Receiver created', { credits: receiver?.credit, name: receiver?.name });
    return receiver;
  }
}<|MERGE_RESOLUTION|>--- conflicted
+++ resolved
@@ -58,7 +58,6 @@
       } else {
         this.logger.warn(error);
       }
-<<<<<<< HEAD
       const timeoutHandler = setTimeout(async () => {
         (context.connection as any)._connection.dispatch(ConnectionEvents.disconnected, void 0);
         await context.connection
@@ -75,8 +74,6 @@
           });
         clearTimeout(timeoutHandler);
       }, 1000);
-=======
->>>>>>> 7defc759
     });
     try {
       await connection.open();
